# Copyright (C) 2024 Mohamed El Mouctar HAIDARA
#
# This program is free software: you can redistribute it and/or modify
# it under the terms of the GNU General Public License as published by
# the Free Software Foundation, either version 3 of the License, or
# (at your option) any later version.
#
# This program is distributed in the hope that it will be useful,
# but WITHOUT ANY WARRANTY; without even the implied warranty of
# MERCHANTABILITY or FITNESS FOR A PARTICULAR PURPOSE.  See the
# GNU General Public License for more details.
#
# You should have received a copy of the GNU General Public License
# along with this program.  If not, see <https://www.gnu.org/licenses/>.
from abc import ABC, abstractmethod

from ansible.cli import CLI
from ansible.errors import AnsibleError, AnsibleParserError, AnsibleUndefinedVariable
from ansible.parsing.yaml.objects import AnsibleUnicode
from ansible.playbook import Playbook
from ansible.playbook.block import Block
from ansible.playbook.helpers import load_list_of_blocks
from ansible.playbook.play import Play
from ansible.playbook.role_include import IncludeRole
from ansible.playbook.task import Task
from ansible.playbook.task_include import TaskInclude
from ansible.template import Templar
from ansible.utils.display import Display

from ansibleplaybookgrapher.graph_model import (
    BlockNode,
    CompositeNode,
    PlaybookNode,
    PlayNode,
    RoleNode,
    TaskNode,
)
from ansibleplaybookgrapher.utils import (
    clean_name,
    convert_when_to_str,
    generate_id,
    handle_include_path,
    has_role_parent,
    hash_value,
)

display = Display()


class BaseParser(ABC):
    """Base Parser of a playbook."""

    def __init__(
        self,
        tags: list[str] | None = None,
        skip_tags: list[str] | None = None,
    ) -> None:
        """:param tags: Only add plays and tasks tagged with these values
        :param skip_tags: Only add plays and tasks whose tags do not match these values
        """
        loader, inventory, variable_manager = CLI._play_prereqs()
        self.data_loader = loader
        self.inventory_manager = inventory
        self.variable_manager = variable_manager

        self.tags = tags or ["all"]
        self.skip_tags = skip_tags or []

    @abstractmethod
    def parse(self, *args, **kwargs) -> PlaybookNode:
        pass

    def template(
        self,
        data: str | AnsibleUnicode,
        variables: dict,
        fail_on_undefined: bool = False,
    ) -> str | AnsibleUnicode:
        """Template the data using Jinja. Return data if an error occurs during the templating
        :param data:
        :param fail_on_undefined:
        :param variables:
        :return:
        """
        try:
            templar = Templar(loader=self.data_loader, variables=variables)
            return templar.template(data, fail_on_undefined=fail_on_undefined)
        except AnsibleError as ansible_error:
            # Sometimes we need to export
            if fail_on_undefined:
                raise
            display.warning(ansible_error)
            return data

    def _add_task(
        self,
        task: Task,
        task_vars: dict,
        node_type: str,
        parent_node: CompositeNode,
    ) -> bool:
        """Include the task in the graph.
        :return: True if the task has been included, false otherwise.
        """
        # Ansible-core 2.11 added an implicit meta-task at the end of the role. So wee skip it here.
        if task.action == "meta" and task.implicit:
            return False

        if not task.evaluate_tags(
            only_tags=self.tags,
            skip_tags=self.skip_tags,
            all_vars=task_vars,
        ):
            display.vv(f"The task '{task.get_name()}' is skipped due to the tags.")
            return False

        display.vv(f"Adding {node_type} '{task.get_name()}' to the graph")

        task_name = clean_name(self.template(task.get_name(), task_vars))
        parent_node.add_node(
            target_composition=f"{node_type}s",
            node=TaskNode(
                task_name,
                generate_id(f"{node_type}_"),
                when=convert_when_to_str(task.when),
                raw_object=task,
                parent=parent_node,
            ),
        )

        return True


class PlaybookParser(BaseParser):
    """The playbook parser. This is the main entrypoint responsible to parser the playbook into a graph structure."""

    def __init__(
        self,
        playbook_path: str,
        include_role_tasks: bool = False,
        tags: list[str] | None = None,
        skip_tags: list[str] | None = None,
        group_roles_by_name: bool = False,
        playbook_name: str | None = None,
<<<<<<< HEAD
        exclude_roles: list[str] | None = None,
=======
        only_roles: bool = False,
>>>>>>> d09fd66d
    ) -> None:
        """

        :param playbook_path: The path of the playbook to parse.
        :param include_role_tasks: If true, the tasks of the role will be included in the graph.
        :param tags: Only add plays and tasks tagged with these values.
        :param skip_tags: Only add plays and tasks whose tags do not match these values.
        :param group_roles_by_name: Group roles by name instead of considering them as separate nodes with different IDs.
        :param playbook_name: On optional name of the playbook to parse.
<<<<<<< HEAD
        :param exclude_roles: Only add tasks whose roles do not match these values
=======
        :param only_roles: Ignore all task nodes when rendering graph
>>>>>>> d09fd66d
        It will be used as the node name if provided in replacement of the file name.
        """
        super().__init__(tags=tags, skip_tags=skip_tags)
        self.group_roles_by_name = group_roles_by_name
        self.include_role_tasks = include_role_tasks
        self.playbook_path = playbook_path
        self.playbook_name = playbook_name
<<<<<<< HEAD
        self.exclude_roles = exclude_roles
=======
        self.only_roles = only_roles
>>>>>>> d09fd66d

    def parse(self, *args, **kwargs) -> PlaybookNode:
        """Loop through the playbook and generate the graph.

        The graph is drawn following this order (https://docs.ansible.com/ansible/2.4/playbooks_reuse_roles.html#using-roles)
        for each play:
            add pre_tasks
            add roles
                if include_role_tasks
                    add role_tasks
            add tasks
            add post_tasks
        :return:
        """
        display.display(f"Parsing the playbook '{self.playbook_path}'")
        playbook = Playbook.load(
            self.playbook_path,
            loader=self.data_loader,
            variable_manager=self.variable_manager,
        )
        # the root node
        playbook_node_name = (
            self.playbook_name if self.playbook_name else self.playbook_path
        )
        playbook_root_node = PlaybookNode(playbook_node_name, raw_object=playbook)
        # loop through the plays
        for play in playbook.get_plays():
            # the load basedir is relative to the playbook path
            if play._included_path is not None:
                self.data_loader.set_basedir(play._included_path)
            else:
                self.data_loader.set_basedir(playbook._basedir)
            display.vvv(f"Loader basedir set to {self.data_loader.get_basedir()}")

            play_vars = self.variable_manager.get_vars(play)
            play_hosts = [
                h.get_name()
                for h in self.inventory_manager.get_hosts(
                    self.template(play.hosts, play_vars),
                )
            ]
            play_name = f"Play: {clean_name(play.get_name())} ({len(play_hosts)})"
            play_name = self.template(play_name, play_vars)

            display.v(f"Parsing {play_name}")

            play_node = PlayNode(
                play_name,
                hosts=play_hosts,
                raw_object=play,
                parent=playbook_root_node,
            )
            playbook_root_node.add_node("plays", play_node)

            # loop through the pre_tasks
            display.v("Parsing pre_tasks...")
            for pre_task_block in play.pre_tasks:
                self._include_tasks_in_blocks(
                    current_play=play,
                    parent_nodes=[play_node],
                    block=pre_task_block,
                    play_vars=play_vars,
                    node_type="pre_task",
                )

            # loop through the roles
            display.v("Parsing roles...")

            for role in play.get_roles():  # type: Role
                # Don't insert tasks from ``import/include_role``, preventing duplicate graphing
                if role.from_include:
                    continue

                # Don't show roles, which are set in --exclude-roles option
                if self.exclude_roles:
                    if role.get_name() in self.exclude_roles:
                        continue

                # the role object doesn't inherit the tags from the play. So we add it manually.
                role.tags = role.tags + play.tags

                # More context on this line, see here: https://github.com/ansible/ansible/issues/82310
                # This seems to work for now.
                role._parent = None

                if not role.evaluate_tags(
                    only_tags=self.tags,
                    skip_tags=self.skip_tags,
                    all_vars=play_vars,
                ):
                    display.vv(
                        f"The role '{role.get_name()}' is skipped due to the tags.",
                    )
                    # Go to the next role
                    continue

                if self.group_roles_by_name:
                    # If we are grouping roles, we use the hash of role name as the node id
                    role_node_id = "role_" + hash_value(role.get_name())
                else:
                    # Otherwise, a random id is used
                    role_node_id = generate_id("role_")
                role_node = RoleNode(
                    clean_name(role.get_name()),
                    node_id=role_node_id,
                    raw_object=role,
                    parent=play_node,
                )
                # edge from play to role
                play_node.add_node("roles", role_node)

                if self.include_role_tasks:
                    # loop through the tasks of the roles
                    for block in role.compile(play):
                        self._include_tasks_in_blocks(
                            current_play=play,
                            parent_nodes=[role_node],
                            block=block,
                            play_vars=play_vars,
                            node_type="task",
                        )
                    # end of the roles loop

            # loop through the tasks
            display.v("Parsing tasks...")
            for task_block in play.tasks:
                self._include_tasks_in_blocks(
                    current_play=play,
                    parent_nodes=[play_node],
                    block=task_block,
                    play_vars=play_vars,
                    node_type="task",
                )

            # loop through the post_tasks
            display.v("Parsing post_tasks...")
            for post_task_block in play.post_tasks:
                self._include_tasks_in_blocks(
                    current_play=play,
                    parent_nodes=[play_node],
                    block=post_task_block,
                    play_vars=play_vars,
                    node_type="post_task",
                )
            # Summary
            display.v(f"{len(play_node.pre_tasks)} pre_task(s) added to the graph.")
            display.v(f"{len(play_node.roles)} role(s) added to the play")
            display.v(f"{len(play_node.tasks)} task(s) added to the play")
            display.v(f"{len(play_node.post_tasks)} post_task(s) added to the play")
            # moving to the next play

        return playbook_root_node

    def _include_tasks_in_blocks(
        self,
        current_play: Play,
        parent_nodes: list[CompositeNode],
        block: Block | TaskInclude,
        node_type: str,
        play_vars: dict,
    ) -> None:
        """Recursively read all the tasks of the block and add it to the graph
        :param parent_nodes: This a list of parent nodes. Each time, we see an include_role, the corresponding node is
        added to this list
        :param current_play:
        :param block:
        :param play_vars:
        :param node_type:
        :return:
        """
        if not block._implicit and block._role is None:
            # Here we have an explicit block. Ansible internally converts all normal tasks to Block
            block_node = BlockNode(
                str(block.name),
                when=convert_when_to_str(block.when),
                raw_object=block,
                parent=parent_nodes[-1],
            )
            parent_nodes[-1].add_node(f"{node_type}s", block_node)
            parent_nodes.append(block_node)

        # loop through the tasks
        for task_or_block in block.block:
            if hasattr(task_or_block, "loop") and task_or_block.loop:
                display.warning(
                    "Looping on tasks or roles are not supported for the moment. Only the task having the loop argument will be added to the graph.",
                )

            if isinstance(task_or_block, Block):
                self._include_tasks_in_blocks(
                    current_play=current_play,
                    parent_nodes=parent_nodes,
                    block=task_or_block,
                    node_type=node_type,
                    play_vars=play_vars,
                )
            elif isinstance(
                task_or_block,
                TaskInclude,
            ):  # include, include_tasks, include_role are dynamic
                # So we need to process them explicitly because Ansible does it during the execution of the playbook

                task_vars = self.variable_manager.get_vars(
                    play=current_play,
                    task=task_or_block,
                )

                if isinstance(task_or_block, IncludeRole):
                    # Here we have an 'include_role'. The class IncludeRole is a subclass of TaskInclude.
                    # We do this because the management of an 'include_role' is different.
                    # See :func:`~ansible.playbook.included_file.IncludedFile.process_include_results` from line 155
                    display.v(f"An 'include_role' found: '{task_or_block.get_name()}'")

                    # don't show roles, which are set in --exclude-roles option
                    if self.exclude_roles:
                        if task_or_block._role_name in self.exclude_roles:
                            continue

                    if not task_or_block.evaluate_tags(
                        only_tags=self.tags,
                        skip_tags=self.skip_tags,
                        all_vars=task_vars,
                    ):
                        display.vv(
                            f"The include_role '{task_or_block.get_name()}' is skipped due to the tags.",
                        )
                        continue  # Go to the next task

                    # Here we are using the role name instead of the task name to keep the same behavior  as a
                    #  traditional role
                    if self.group_roles_by_name:
                        # If we are grouping roles, we use the hash of role name as the node id
                        role_node_id = "role_" + hash_value(task_or_block._role_name)
                    else:
                        # Otherwise, a random id is used
                        role_node_id = generate_id("role_")
                    role_node = RoleNode(
                        task_or_block._role_name,
                        node_id=role_node_id,
                        when=convert_when_to_str(task_or_block.when),
                        raw_object=task_or_block,
                        parent=parent_nodes[-1],
                        include_role=True,
                    )
                    parent_nodes[-1].add_node(
                        f"{node_type}s",
                        role_node,
                    )

                    if task_or_block.loop:  # Looping on include_role is not supported
                        continue  # Go the next task
                    else:
                        if self.include_role_tasks:
                            # If we have an include_role, and we want to include its tasks, the parent node now becomes
                            # the role.
                            parent_nodes.append(role_node)

                        block_list, _ = task_or_block.get_block_list(
                            play=current_play,
                            loader=self.data_loader,
                            variable_manager=self.variable_manager,
                        )
                else:
                    display.v(
                        f"An 'include_tasks' found. Including tasks from '{task_or_block.get_name()}'",
                    )

                    templar = Templar(loader=self.data_loader, variables=task_vars)
                    try:
                        included_file_path = handle_include_path(
                            original_task=task_or_block,
                            loader=self.data_loader,
                            templar=templar,
                        )
                    except AnsibleUndefinedVariable as e:
                        # TODO: mark this task with some special shape or color
                        display.warning(
                            f"Unable to translate the include task '{task_or_block.get_name()}' due to an undefined variable: {e!s}. "
                            "Some variables are available only during the execution of the playbook.",
                        )
                        self._add_task(
                            task=task_or_block,
                            task_vars=task_vars,
                            node_type=node_type,
                            parent_node=parent_nodes[-1],
                        )
                        continue

                    data = self.data_loader.load_from_file(included_file_path)
                    if data is None:
                        display.warning(
                            f"The file '{included_file_path}' is empty and has no tasks to include",
                        )
                        continue
                    elif not isinstance(data, list):
                        msg = "Included task files must contain a list of tasks"
                        raise AnsibleParserError(
                            msg,
                            obj=data,
                        )

                    # get the blocks from the include_tasks
                    block_list = load_list_of_blocks(
                        data,
                        play=current_play,
                        variable_manager=self.variable_manager,
                        role=task_or_block._role,
                        loader=self.data_loader,
                        parent_block=task_or_block,
                    )

                for b in (
                    block_list
                ):  # loop through the blocks inside the included tasks or role
                    self._include_tasks_in_blocks(
                        current_play=current_play,
                        parent_nodes=parent_nodes,
                        block=b,
                        play_vars=task_vars,
                        node_type=node_type,
                    )
                if (
                    self.include_role_tasks
                    and isinstance(task_or_block, IncludeRole)
                    and len(parent_nodes) > 1
                ):
                    # We remove the parent node we have added if we included some tasks from a role
                    parent_nodes.pop()
            else:  # It's here that we add the task in the graph
                if self.only_roles:
                    continue

                if (
                    len(parent_nodes) > 1  # 1
                    and not has_role_parent(task_or_block)  # 2
                    and parent_nodes[-1].raw_object != task_or_block._parent  # 3
                ):
                    # We remove a parent node:
                    # 1. When have at least two parents. Every node (except the playbook) should have a parent node
                    #   AND
                    # 2. The current node doesn't have a role as parent
                    #   AND
                    # 3. The last parent node is different from the current node parent. This means that we are
                    #   done with the child nodes of this parent node
                    parent_nodes.pop()

                # check if this task comes from a role, and we don't want to include tasks of the role
                if has_role_parent(task_or_block) and not self.include_role_tasks:
                    # skip role's task
                    display.vv(
                        f"The task '{task_or_block.get_name()}' has a role as parent and include_role_tasks is false. "
                        "It will be skipped.",
                    )
                    # skipping
                    continue

                self._add_task(
                    task=task_or_block,
                    task_vars=play_vars,
                    node_type=node_type,
                    parent_node=parent_nodes[-1],
                )<|MERGE_RESOLUTION|>--- conflicted
+++ resolved
@@ -142,11 +142,8 @@
         skip_tags: list[str] | None = None,
         group_roles_by_name: bool = False,
         playbook_name: str | None = None,
-<<<<<<< HEAD
         exclude_roles: list[str] | None = None,
-=======
         only_roles: bool = False,
->>>>>>> d09fd66d
     ) -> None:
         """
 
@@ -156,11 +153,8 @@
         :param skip_tags: Only add plays and tasks whose tags do not match these values.
         :param group_roles_by_name: Group roles by name instead of considering them as separate nodes with different IDs.
         :param playbook_name: On optional name of the playbook to parse.
-<<<<<<< HEAD
         :param exclude_roles: Only add tasks whose roles do not match these values
-=======
         :param only_roles: Ignore all task nodes when rendering graph
->>>>>>> d09fd66d
         It will be used as the node name if provided in replacement of the file name.
         """
         super().__init__(tags=tags, skip_tags=skip_tags)
@@ -168,11 +162,8 @@
         self.include_role_tasks = include_role_tasks
         self.playbook_path = playbook_path
         self.playbook_name = playbook_name
-<<<<<<< HEAD
         self.exclude_roles = exclude_roles
-=======
         self.only_roles = only_roles
->>>>>>> d09fd66d
 
     def parse(self, *args, **kwargs) -> PlaybookNode:
         """Loop through the playbook and generate the graph.
