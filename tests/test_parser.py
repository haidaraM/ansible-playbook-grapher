from pathlib import Path

import pytest
from ansible.utils.display import Display

from ansibleplaybookgrapher.cli import PlaybookGrapherCLI
from ansibleplaybookgrapher.graph_model import (
    BlockNode,
    CompositeNode,
    Node,
    RoleNode,
    TaskNode,
)
from ansibleplaybookgrapher.parser import PlaybookParser
from tests import FIXTURES_DIR_PATH


def get_all_tasks(nodes: list[Node]) -> list[TaskNode]:
    """Recursively Get all tasks from a list of nodes
    :param nodes:
    :return:
    """
    tasks = []

    for n in nodes:
        if isinstance(n, CompositeNode):
            tasks.extend(n.get_all_tasks())
        else:
            tasks.append(n)

    return tasks


def get_all_roles(nodes: list[Node]) -> list[RoleNode]:
    """Recursively get all roles from a list of nodes
    :param nodes:
    :return:
    """
    roles = []

    for n in nodes:
        if isinstance(n, CompositeNode):
            roles.extend(n.get_all_roles())
        else:
            roles.append(n)

    return roles


@pytest.mark.parametrize("grapher_cli", [["example.yml"]], indirect=True)
def test_example_parsing(grapher_cli: PlaybookGrapherCLI, display: Display) -> None:
    """Test the parsing of example.yml
    :param grapher_cli:
    :param display:
    :return:
    """
    parser = PlaybookParser(grapher_cli.options.playbooks[0])
    playbook_node = parser.parse()
    assert len(playbook_node.plays()) == 1
    assert playbook_node.location.path == str(FIXTURES_DIR_PATH / "example.yml")
    assert playbook_node.location.line == 1
    assert playbook_node.location.column == 1
    assert (
        playbook_node.index is None
    ), "The index of the playbook should be None (it has no parent)"

    play_node = playbook_node.plays()[0]
    assert play_node.location.path == str(FIXTURES_DIR_PATH / "example.yml")
    assert play_node.location.line == 2
    assert play_node.index == 1

    pre_tasks = play_node.pre_tasks
    assert len(pre_tasks) == 2
    assert pre_tasks[0].index == 1, "The index of the first pre_task should be 1"
    assert pre_tasks[1].index == 2, "The index of the second pre_task should be 2"

    tasks = play_node.tasks
    assert len(tasks) == 4
    for task_counter, task in enumerate(tasks):
        assert (
            task.index == task_counter + len(pre_tasks) + 1
        ), "The index of the task should start after the pre_tasks"

    post_tasks = play_node.post_tasks
    assert len(post_tasks) == 2
    for post_task_counter, task in enumerate(post_tasks):
        assert (
            task.index == post_task_counter + len(pre_tasks) + len(tasks) + 1
        ), "The index of the post task should start after the pre_tasks and tasks"


@pytest.mark.parametrize("grapher_cli", [["with_roles.yml"]], indirect=True)
def test_with_roles_parsing(grapher_cli: PlaybookGrapherCLI) -> None:
    """Test the parsing of with_roles.yml
    :param grapher_cli:
    :return:
    """
    parser = PlaybookParser(grapher_cli.options.playbooks[0])
    playbook_node = parser.parse()
    assert len(playbook_node.plays()) == 1
    play_node = playbook_node.plays()[0]
    assert play_node.index == 1

    assert len(play_node.roles) == 2

    fake_role = play_node.roles[0]
    assert isinstance(fake_role, RoleNode)
    assert not fake_role.include_role
    assert fake_role.location.path == str(FIXTURES_DIR_PATH / "roles" / "fake_role")
    assert fake_role.location.line is None
    assert fake_role.location.column is None
    assert fake_role.index == 3

    for task_counter, task in enumerate(fake_role.tasks):
        assert (
            task.index == task_counter + 1
        ), "The index of the task in the role should start at 1"

    display_some_facts = play_node.roles[1]
    for task_counter, task in enumerate(display_some_facts.tasks):
        assert (
            task.index == task_counter + 1
        ), "The index of the task in the role the should start at 1"


@pytest.mark.parametrize("grapher_cli", [["include_role.yml"]], indirect=True)
def test_include_role_parsing(
    grapher_cli: PlaybookGrapherCLI,
    capsys: pytest.CaptureFixture,
) -> None:
    """Test parsing of include_role
    :param grapher_cli:
    :return:
    """
    parser = PlaybookParser(
        grapher_cli.options.playbooks[0],
        include_role_tasks=True,
    )
    playbook_node = parser.parse()
    assert len(playbook_node.plays()) == 1
    play_node = playbook_node.plays()[0]
    tasks = play_node.tasks
    assert len(tasks) == 6

    # Since we use some loops inside the playbook, a warning should be displayed
    assert (
        "Looping on tasks or roles are not supported for the moment"
        in capsys.readouterr().err
    ), "A warning should be displayed regarding loop being not supported"

    # first include_role using a block
    block_include_role = tasks[0]
    assert isinstance(block_include_role, BlockNode)
    include_role_1 = block_include_role.tasks[0]
    assert isinstance(include_role_1, RoleNode)
    assert include_role_1.include_role
    assert include_role_1.location.path == str(FIXTURES_DIR_PATH / "include_role.yml")
    assert (
        include_role_1.location.line == 10
    ), "The first include role should be at line 9"
    assert (
        len(include_role_1.tasks) == 0
    ), "We don't support adding tasks from include_role with loop"
    assert include_role_1.has_loop(), "The first include role has a loop"

    # first task
    assert tasks[1].name == "(1) Debug"
    assert tasks[1].when == '[when: ansible_os == "ubuntu"]'

    # second include_role
    include_role_2 = tasks[2]
    assert isinstance(include_role_2, RoleNode)
    assert include_role_2.include_role
    assert len(include_role_2.tasks) == 3
    assert not include_role_2.has_loop(), "The second include role doesn't have a loop"

    # second task
    assert tasks[3].name == "(3) Debug 2"

    # third include_role
    include_role_3 = tasks[4]
    assert tasks[4].when == "[when: x is not defined]"
    assert isinstance(include_role_3, RoleNode)
    assert include_role_3.include_role
    assert len(include_role_3.tasks) == 3
    assert not include_role_3.has_loop(), "The second include role doesn't have a loop"

    # fourth include_role
    include_role_4 = tasks[5]
    assert isinstance(include_role_4, RoleNode)
    assert include_role_4.include_role
    assert (
        len(include_role_4.tasks) == 0
    ), "We don't support adding tasks from include_role with loop"
    assert include_role_4.has_loop(), "The third include role has a loop"


<<<<<<< HEAD
@pytest.mark.parametrize(
    "exclude_roles",
    [
        None,
        ([]),
        (["fake_role"]),
        (["fake_role", "display_some_facts"]),
    ],
    ids=["none", "empty_list", "exclude_single_role", "exclude_multiple_roles"],
)
@pytest.mark.parametrize("grapher_cli", [["include_role.yml"]], indirect=True)
def test_include_role_parsing_with_exclude_roles(
    grapher_cli: PlaybookGrapherCLI, exclude_roles: list[str]
) -> None:
    """Test parsing of include_role
    :param grapher_cli:
    :param exclude_roles: flag to exclude certain roles
=======
@pytest.mark.parametrize("grapher_cli", [["group-roles-by-name.yml"]], indirect=True)
@pytest.mark.parametrize(
    ("include_role_tasks", "nested_include_role_tasks_count"), [(True, 4), (False, 0)]
)
def test_include_role_parsing_with_different_include_role_tasks(
    include_role_tasks: bool,
    nested_include_role_tasks_count: int,
    grapher_cli: PlaybookGrapherCLI,
) -> None:
    """Test parsing of include_role with different include_role_tasks options.

    :param include_role_tasks:
    :param grapher_cli:
>>>>>>> 8d0099db
    :return:
    """
    parser = PlaybookParser(
        grapher_cli.options.playbooks[0],
<<<<<<< HEAD
        include_role_tasks=True,
        exclude_roles=exclude_roles,
    )
    playbook_node = parser.parse()
    
    # If exclude roles option is set then there should be no roles with the names identical to the option arguments
    if exclude_roles is not None:
        all_roles = get_all_roles([playbook_node])
        role_names = list(map(lambda role_node: role_node.name, all_roles))
        assert exclude_roles not in role_names

        
=======
        include_role_tasks=include_role_tasks,
    )
    playbook_node = parser.parse()
    assert len(playbook_node.plays()) == 1

    play_node = playbook_node.plays()[0]

    assert (
        len(play_node.roles) == 2
    ), "Two roles should be at the play level (the ones in the 'roles:' section)"

    # The first task of the play is an include role in the block
    assert len(play_node.tasks) == 1
    assert isinstance(play_node.tasks[0], BlockNode)
    assert isinstance(play_node.tasks[0].tasks[0], RoleNode)

    # The first post task is an include role as well but with nested include roles
    assert len(play_node.post_tasks) == 1
    assert isinstance(play_node.post_tasks[0], RoleNode)
    assert len(play_node.post_tasks[0].tasks) == nested_include_role_tasks_count


>>>>>>> 8d0099db
@pytest.mark.parametrize("grapher_cli", [["include_role.yml"]], indirect=True)
def test_include_role_parsing_with_only_roles(
    grapher_cli: PlaybookGrapherCLI,
) -> None:
    """Test parsing of include_role with only roles option
    :param grapher_cli:
    :return:
    """
    parser = PlaybookParser(
        grapher_cli.options.playbooks[0],
        include_role_tasks=True,
        only_roles=True,
    )
    playbook_node = parser.parse()

    # If only roles option is set then there should be no Task Nodes
    all_tasks = get_all_tasks([playbook_node])
    assert (
        len(all_tasks) == 0
    ), "There should be no Task Nodes when running with only roles option"


@pytest.mark.parametrize("grapher_cli", [["with_block.yml"]], indirect=True)
def test_block_parsing(grapher_cli: PlaybookGrapherCLI) -> None:
    """The parsing of a playbook with blocks
    :param grapher_cli:
    :return:
    """
    parser = PlaybookParser(
        grapher_cli.options.playbooks[0],
        include_role_tasks=True,
    )
    playbook_node = parser.parse()
    assert len(playbook_node.plays()) == 1

    play_node = playbook_node.plays()[0]
    pre_tasks = play_node.pre_tasks
    tasks = play_node.tasks
    post_tasks = play_node.post_tasks

    total_pre_tasks = get_all_tasks(pre_tasks)
    total_tasks = get_all_tasks(tasks)
    total_post_tasks = get_all_tasks(post_tasks)

    assert (
        len(total_pre_tasks) == 4
    ), f"The play should contain 4 pre tasks but we found {len(total_pre_tasks)} pre task(s)"
    assert (
        len(total_tasks) == 7
    ), f"The play should contain 3 tasks but we found {len(total_tasks)} task(s)"
    assert (
        len(total_post_tasks) == 2
    ), f"The play should contain 2 post tasks but we found {len(total_post_tasks)} post task(s)"

    # Check pre tasks
    assert isinstance(
        pre_tasks[0],
        RoleNode,
    ), "The first edge should have a RoleNode as destination"
    pre_task_block = pre_tasks[1]
    assert isinstance(
        pre_task_block,
        BlockNode,
    ), "The second edge should have a BlockNode as destination"
    assert pre_task_block.location.path == str(FIXTURES_DIR_PATH / "with_block.yml")
    assert pre_task_block.location.line == 7

    # Check tasks
    task_1 = tasks[0]
    assert isinstance(task_1, TaskNode)
    assert task_1.name == "Install tree"

    # Check the second task: the first block
    first_block = tasks[1]
    assert isinstance(first_block, BlockNode)
    assert first_block.name == "Install Apache"
    assert len(first_block.tasks) == 4
    assert first_block.index == 4
    for task_counter, task in enumerate(first_block.tasks):
        assert (
            task.index == task_counter + 1
        ), "The index of the task in the block should start at 1"

    assert first_block.tasks[0].name == "Install some packages"
    assert first_block.tasks[0].has_loop(), "The task has a 'with_items'"

    # Check the second block (nested block)
    nested_block = first_block.tasks[2]
    assert isinstance(nested_block, BlockNode)
    assert len(nested_block.tasks) == 2
    assert nested_block.tasks[0].name == "get_url"
    assert nested_block.tasks[1].name == "command"
    assert nested_block.index == 3

    for task_counter, task in enumerate(nested_block.tasks):
        assert (
            task.index == task_counter + 1
        ), "The index of the task in the block should start at 1"

    # Check the post_tasks
    assert post_tasks[0].name == "Debug"
    assert post_tasks[0].index == 6


@pytest.mark.parametrize("grapher_cli", [["multi-plays.yml"]], indirect=True)
@pytest.mark.parametrize(
    (
        "group_roles_by_name",
        "roles_number",
        "nb_fake_role",
        "nb_display_some_facts",
        "nb_nested_include_role",
    ),
    [(False, 8, 1, 1, 1), (True, 3, 3, 3, 1)],
    ids=["no_group", "group"],
)
def test_roles_usage_multi_plays(
    grapher_cli: PlaybookGrapherCLI,
    roles_number: int,
    group_roles_by_name: bool,
    nb_fake_role: int,
    nb_display_some_facts: int,
    nb_nested_include_role: int,
) -> None:
    """Test the role_usages method for multiple plays referencing the same roles.

    :param grapher_cli:
    :param roles_number: The number of uniq roles in the graph
    :param group_roles_by_name: flag to enable grouping roles or not
    :param nb_fake_role: number of usages for the role fake_role
    :param nb_display_some_facts: number of usages for the role display_some_facts
    :param nb_nested_include_role: number of usages for the role nested_include_role
    :return:
    """
    parser = PlaybookParser(
        grapher_cli.options.playbooks[0],
        include_role_tasks=True,
        group_roles_by_name=group_roles_by_name,
    )
    playbook_node = parser.parse()
    roles_usage = playbook_node.roles_usage()

    expectation = {
        "fake_role": nb_fake_role,
        "display_some_facts": nb_display_some_facts,
        "nested_include_role": nb_nested_include_role,
    }

    assert roles_number == len(
        roles_usage,
    ), "The number of unique roles should be equal to the number of usages"

    for role, plays in roles_usage.items():
        assert all(
            (node.id.startswith("play_") for node in plays),
        ), "All nodes IDs should be play"

        nb_plays_for_the_role = len(plays)

        assert (
            expectation.get(role.name) == nb_plays_for_the_role
        ), f"The role '{role.name}' is used {nb_plays_for_the_role} times but we expect {expectation.get(role.name)}"


@pytest.mark.parametrize("grapher_cli", [["group-roles-by-name.yml"]], indirect=True)
@pytest.mark.parametrize(
    "group_roles_by_name",
    [(False,), (True,)],
    ids=["no_group", "group"],
)
def test_roles_usage_single_play(
    grapher_cli: PlaybookGrapherCLI,
    group_roles_by_name: bool,
) -> None:
    """Test the role_usages method for a single play using the same roles multiple times.

    The role usage should always be one regardless of the number of usages
    :return:
    """
    parser = PlaybookParser(
        grapher_cli.options.playbooks[0],
        include_role_tasks=True,
        group_roles_by_name=group_roles_by_name,
    )
    playbook_node = parser.parse()
    roles_usage = playbook_node.roles_usage()
    for plays in roles_usage.values():
        assert len(plays) == 1, "The number of plays should be equal to 1"


@pytest.mark.parametrize("grapher_cli", [["roles_dependencies.yml"]], indirect=True)
def test_roles_dependencies(grapher_cli: PlaybookGrapherCLI) -> None:
    """Test if the role dependencies in meta/main.yml are included in the graph.
    :return:
    """
    parser = PlaybookParser(
        grapher_cli.options.playbooks[0],
        include_role_tasks=True,
    )
    playbook_node = parser.parse()
    roles = playbook_node.plays()[0].roles
    assert len(roles) == 1, "Only one explicit role is called inside the playbook"
    role_with_dependencies = roles[0]
    tasks = role_with_dependencies.tasks

    expected_tasks = 5
    dependant_role_name = "fake_role"
    assert (
        len(tasks) == expected_tasks
    ), f"There should be {expected_tasks} tasks in the graph"
    # The first 3 tasks are coming from the dependency
    for task_from_dependency in tasks[:3]:
        assert (
            dependant_role_name in task_from_dependency.name
        ), f"The task name should include the dependant role name '{dependant_role_name}'"


@pytest.mark.parametrize(
    "grapher_cli", [["roles_argument_validation.yml"]], indirect=True
)
def test_roles_with_argument_validation(grapher_cli: PlaybookGrapherCLI) -> None:
    """Test if the task automatically added by ansible when setting the argument validation is parsed

    More info at https://docs.ansible.com/ansible/latest/playbook_guide/playbooks_reuse_roles.html#role-argument-validation

    :return:
    """
    parser = PlaybookParser(
        grapher_cli.options.playbooks[0],
        include_role_tasks=True,
    )
    playbook_node = parser.parse()
    roles = playbook_node.plays()[0].roles
    assert len(roles) == 1, "Only one explicit role is called inside the playbook"
    role_with_dependencies = roles[0]
    tasks = role_with_dependencies.tasks

    expected_tasks = 1 + 2  # 1 validation task added by ansible and 2 tasks in the role
    assert (
        len(tasks) == expected_tasks
    ), f"There should be {expected_tasks} tasks in the graph"


@pytest.mark.parametrize(
    "grapher_cli",
    [
        ["haidaram.test_collection.test"],
        [
            f"{Path('~/.ansible/collections/ansible_collections/haidaram/test_collection/playbooks/test.yml').expanduser()}"
        ],
    ],
    indirect=True,
)
def test_parsing_playbook_in_collection(
    grapher_cli: PlaybookGrapherCLI,
) -> None:
    """Test the parsing of a playbook in a collection from a collection name and from its absolute path.

    :param grapher_cli:
    :return:
    """
    playbook_path = grapher_cli.get_playbook_path(grapher_cli.options.playbooks[0])
    parser = PlaybookParser(
        playbook_path,
        include_role_tasks=True,
    )
    playbook_node = parser.parse()

    assert playbook_node.location.path == playbook_path
    assert playbook_node.location.line == 1
    assert playbook_node.location.column == 1
    assert len(playbook_node.plays()) == 1

    play = playbook_node.plays()[0]
    roles = play.roles
    assert len(roles) == 2, "Two roles should be in the play"

    all_tasks = get_all_tasks([playbook_node])
    assert (
        len(all_tasks) == 4 + 2
    ), "There should be 6 tasks in the playbook: 4 from the roles and 2 from the tasks at the playbook level"<|MERGE_RESOLUTION|>--- conflicted
+++ resolved
@@ -195,7 +195,45 @@
     assert include_role_4.has_loop(), "The third include role has a loop"
 
 
-<<<<<<< HEAD
+@pytest.mark.parametrize("grapher_cli", [["group-roles-by-name.yml"]], indirect=True)
+@pytest.mark.parametrize(
+    ("include_role_tasks", "nested_include_role_tasks_count"), [(True, 4), (False, 0)]
+)
+def test_include_role_parsing_with_different_include_role_tasks(
+    include_role_tasks: bool,
+    nested_include_role_tasks_count: int,
+    grapher_cli: PlaybookGrapherCLI,
+) -> None:
+    """Test parsing of include_role with different include_role_tasks options.
+
+    :param include_role_tasks:
+    :param grapher_cli:
+    :return:
+    """
+    parser = PlaybookParser(
+        grapher_cli.options.playbooks[0],
+        include_role_tasks=include_role_tasks,
+    )
+    playbook_node = parser.parse()
+    assert len(playbook_node.plays()) == 1
+
+    play_node = playbook_node.plays()[0]
+
+    assert (
+        len(play_node.roles) == 2
+    ), "Two roles should be at the play level (the ones in the 'roles:' section)"
+
+    # The first task of the play is an include role in the block
+    assert len(play_node.tasks) == 1
+    assert isinstance(play_node.tasks[0], BlockNode)
+    assert isinstance(play_node.tasks[0].tasks[0], RoleNode)
+
+    # The first post task is an include role as well but with nested include roles
+    assert len(play_node.post_tasks) == 1
+    assert isinstance(play_node.post_tasks[0], RoleNode)
+    assert len(play_node.post_tasks[0].tasks) == nested_include_role_tasks_count
+
+
 @pytest.mark.parametrize(
     "exclude_roles",
     [
@@ -213,62 +251,22 @@
     """Test parsing of include_role
     :param grapher_cli:
     :param exclude_roles: flag to exclude certain roles
-=======
-@pytest.mark.parametrize("grapher_cli", [["group-roles-by-name.yml"]], indirect=True)
-@pytest.mark.parametrize(
-    ("include_role_tasks", "nested_include_role_tasks_count"), [(True, 4), (False, 0)]
-)
-def test_include_role_parsing_with_different_include_role_tasks(
-    include_role_tasks: bool,
-    nested_include_role_tasks_count: int,
-    grapher_cli: PlaybookGrapherCLI,
-) -> None:
-    """Test parsing of include_role with different include_role_tasks options.
-
-    :param include_role_tasks:
-    :param grapher_cli:
->>>>>>> 8d0099db
-    :return:
-    """
-    parser = PlaybookParser(
-        grapher_cli.options.playbooks[0],
-<<<<<<< HEAD
+    :return:
+    """
+    parser = PlaybookParser(
+        grapher_cli.options.playbooks[0],
         include_role_tasks=True,
         exclude_roles=exclude_roles,
     )
     playbook_node = parser.parse()
-    
+
     # If exclude roles option is set then there should be no roles with the names identical to the option arguments
     if exclude_roles is not None:
         all_roles = get_all_roles([playbook_node])
         role_names = list(map(lambda role_node: role_node.name, all_roles))
         assert exclude_roles not in role_names
 
-        
-=======
-        include_role_tasks=include_role_tasks,
-    )
-    playbook_node = parser.parse()
-    assert len(playbook_node.plays()) == 1
-
-    play_node = playbook_node.plays()[0]
-
-    assert (
-        len(play_node.roles) == 2
-    ), "Two roles should be at the play level (the ones in the 'roles:' section)"
-
-    # The first task of the play is an include role in the block
-    assert len(play_node.tasks) == 1
-    assert isinstance(play_node.tasks[0], BlockNode)
-    assert isinstance(play_node.tasks[0].tasks[0], RoleNode)
-
-    # The first post task is an include role as well but with nested include roles
-    assert len(play_node.post_tasks) == 1
-    assert isinstance(play_node.post_tasks[0], RoleNode)
-    assert len(play_node.post_tasks[0].tasks) == nested_include_role_tasks_count
-
-
->>>>>>> 8d0099db
+
 @pytest.mark.parametrize("grapher_cli", [["include_role.yml"]], indirect=True)
 def test_include_role_parsing_with_only_roles(
     grapher_cli: PlaybookGrapherCLI,
