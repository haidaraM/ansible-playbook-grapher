from pathlib import Path

import pytest
from ansible.errors import AnsibleOptionsError
from ansible.release import __version__ as ansible_version

from ansibleplaybookgrapher import __prog__, __version__
from ansibleplaybookgrapher.cli import PlaybookGrapherCLI


@pytest.mark.parametrize(
<<<<<<< HEAD
    ("exclude_roles_option", "expected"),
    [
        (["--"], None),
        (["--exclude-roles", "fake_role"], ["fake_role"]),
        (
            ["--exclude-roles", "fake_role,display_some_facts"],
            ["fake_role", "display_some_facts"],
        ),
        (["--exclude-roles", "exclude_roles.txt"], ["fake_role", "display_some_facts"]),
        pytest.param(
            ["--exclude-roles", "example_dir"],
            ["fake_role", "display_some_facts"],
            marks=pytest.mark.xfail(raises=IsADirectoryError),
        ),
    ],
    ids=[
        "default",
        "exclude_roles_single_role",
        "exclude_roles_multiple_roles",
        "exclude_roles_with_file",
        "exclude_roles_with_dir",
    ],
)
def test_cli_exclude_roles(
    exclude_roles_option: list[str],
    expected: list[str],
    request: pytest.FixtureRequest,
    tmp_path: Path,
) -> None:
    """Test for the exclude roles option: --exclude-roles
    :param exclude_roles_option:
    :param expected:
    :return:
    """
    # create tmp file if filepath is provided for exclude roles option
    test_name = request.node.name
    if test_name == "test_cli_exclude_roles[exclude_roles_with_file]":
        content = "fake_role\ndisplay_some_facts"
        exclude_role_file = tmp_path / exclude_roles_option[1]
        exclude_role_file.write_text(content)
        exclude_roles_option[1] = str(exclude_role_file)

    if test_name == "test_cli_exclude_roles[exclude_roles_with_dir]":
        example_dir_path = tmp_path / exclude_roles_option[1]
        example_dir_path.mkdir(exist_ok=True)
        exclude_roles_option[1] = str(example_dir_path)

    print(exclude_roles_option)
    args = [__prog__, *exclude_roles_option, "playbook.yml"]
=======
    ("only_roles_option", "expected"),
    [(["--"], False), (["--only-roles"], True)],
    ids=["default", "only_roles"],
)
def test_cli_only_roles(only_roles_option: str, expected: bool) -> None:
    """Test for the only roles option: --only-roles
    :param only_roles_option:
    :param expected:
    :return:
    """
    args = [__prog__, *only_roles_option, "playbook.yml"]
>>>>>>> d09fd66d

    cli = PlaybookGrapherCLI(args)

    cli.parse()

<<<<<<< HEAD
    assert sorted(cli.options.exclude_roles or []) == sorted(expected or [])
=======
    assert cli.options.only_roles == expected
>>>>>>> d09fd66d


@pytest.mark.parametrize("help_option", ["-h", "--help"])
def test_cli_help(help_option: str, capfd: pytest.CaptureFixture) -> None:
    """Test for the help option: -h, --help
    :param help_option:
    :param capfd:
    :return:
    """
    args = [__prog__, help_option]

    cli = PlaybookGrapherCLI(args)

    with pytest.raises(SystemExit):
        cli.parse()

    out, err = capfd.readouterr()

    assert "Make graphs from your Ansible Playbooks." in out


def test_cli_version(capfd: pytest.CaptureFixture) -> None:
    """Test version printing
    :return:
    """
    cli = PlaybookGrapherCLI([__prog__, "--version"])
    with pytest.raises(SystemExit):
        cli.parse()

    out, err = capfd.readouterr()
    assert out == f"{__prog__} {__version__} (with ansible {ansible_version})\n"


@pytest.mark.parametrize(
    ("save_dot_file_option", "expected"),
    [(["--"], False), (["-s"], True), (["--save-dot-file"], True)],
    ids=["default", "save-dot-file-short-option", "save-dot-file-long-option"],
)
def test_cli_save_dot_file(save_dot_file_option: list[str], expected: bool) -> None:
    """Test for the save dot file option: -s, --save-dot-file
    :param save_dot_file_option:
    :param expected:
    :return:
    """
    args = [__prog__, *save_dot_file_option, "playbook.yml"]

    cli = PlaybookGrapherCLI(args)

    cli.parse()

    assert cli.options.save_dot_file == expected


@pytest.mark.parametrize(
    ("output_filename_option", "expected"),
    [
        (["--"], "playbook"),
        (["-o", "output"], "output"),
        (["--output-file-name", "output"], "output"),
    ],
    ids=["default", "output-filename-short-option", "output-filename-long-option"],
)
def test_cli_output_filename(output_filename_option: list[str], expected: str) -> None:
    """Test for the output filename option: -o, --output-file-name
    :param output_filename_option:
    :param expected:
    :return:
    """
    args = [__prog__, *output_filename_option, "playbook.yml"]

    cli = PlaybookGrapherCLI(args)

    cli.parse()

    assert cli.options.output_filename == expected


def test_cli_output_filename_multiple_playbooks() -> None:
    """Test for the output filename when using multiple playbooks
    :return:
    """
    args = [__prog__, "playbook.yml", "second-playbook.yml", "third-playbook.yaml"]

    cli = PlaybookGrapherCLI(args)

    cli.parse()

    assert cli.options.output_filename == "playbook-second-playbook-third-playbook"


@pytest.mark.parametrize(
    ("include_role_tasks_option", "expected"),
    [(["--"], False), (["--include-role-tasks"], True)],
    ids=["default", "include"],
)
def test_cli_include_role_tasks(
    include_role_tasks_option: list[str],
    expected: bool,
) -> None:
    """Test for the include role tasks option: --include-role-tasks
    :param include_role_tasks_option:
    :param expected:
    :return:
    """
    args = [__prog__, *include_role_tasks_option, "playboook.yml"]

    cli = PlaybookGrapherCLI(args)

    cli.parse()

    assert cli.options.include_role_tasks == expected


@pytest.mark.parametrize(
    ("tags_option", "expected"),
    [
        (["--"], ["all"]),
        (["-t", "tag1"], ["tag1"]),
        (["-t", "tag1", "-t", "tag2"], ["tag1", "tag2"]),
        (["-t", "tag1,tag2"], ["tag1", "tag2"]),
    ],
    ids=["no_tags_provided", "one-tag", "multiple-tags", "multiple-tags2"],
)
def test_cli_tags(tags_option: list[str], expected: list[str]) -> None:
    """:param tags_option:
    :param expected:
    :return:
    """
    args = [__prog__, *tags_option, "playbook.yml"]

    cli = PlaybookGrapherCLI(args)

    cli.parse()

    # Ansible uses a set to construct the tags list. It may happen that the order of tags changes between two runs. As
    # the order of tags doesn't matter, I sorted them to avoid the test to fail
    assert sorted(cli.options.tags) == sorted(expected)


@pytest.mark.parametrize(
    ("skip_tags_option", "expected"),
    [
        (["--"], []),
        (["--skip-tags", "tag1"], ["tag1"]),
        (["--skip-tags", "tag1", "--skip-tags", "tag2"], ["tag1", "tag2"]),
        (["--skip-tags", "tag1,tag2"], ["tag1", "tag2"]),
    ],
    ids=[
        "no_skip_tags_provided",
        "one-skip-tag",
        "multiple-skip-tags",
        "multiple-skip-tags2",
    ],
)
def test_skip_tags(skip_tags_option: list[str], expected: list[str]) -> None:
    """:param skip_tags_option:
    :param expected:
    :return:
    """
    args = [__prog__, *skip_tags_option, "playbook.yml"]

    cli = PlaybookGrapherCLI(args)

    cli.parse()

    # Ansible uses a set to construct the tags list. It may happen that the order of tags changes between two runs. As
    # the order of tags doesn't matter, I sorted them to avoid the test to fail
    assert sorted(cli.options.skip_tags) == sorted(expected)


def test_cli_no_playbook() -> None:
    """Test with no playbook provided
    :return:
    """
    args = [__prog__]

    cli = PlaybookGrapherCLI(args)

    with pytest.raises((AnsibleOptionsError, SystemExit)):
        cli.parse()


def test_cli_multiple_playbooks() -> None:
    """Test with multiple playbooks provided
    :return:
    """
    args = [__prog__, "playbook1.yml", "playbook2.yml"]

    cli = PlaybookGrapherCLI(args)
    cli.parse()

    assert cli.options.playbooks == ["playbook1.yml", "playbook2.yml"]


@pytest.mark.parametrize(
    ("verbosity", "verbosity_number"),
    [("--", 0), ("-v", 1), ("-vv", 2), ("-vvv", 3)],
    ids=["no_verbose", "simple_verbose", "double_verbose", "triple_verbose"],
)
def test_cli_verbosity_options(verbosity: str, verbosity_number: int) -> None:
    """Test verbosity options."""
    args = [__prog__, verbosity, "playbook1.yml"]

    cli = PlaybookGrapherCLI(args)
    cli.parse()

    assert cli.options.verbosity == verbosity_number


def test_cli_open_protocol_custom_formats() -> None:
    """The provided format should be converted to a dict
    :return:
    """
    formats_str = '{"file": "{path}", "folder": "{path}"}'
    args = [
        __prog__,
        "--open-protocol-handler",
        "custom",
        "--open-protocol-custom-formats",
        formats_str,
        "playbook1.yml",
    ]

    cli = PlaybookGrapherCLI(args)
    cli.parse()
    assert cli.options.open_protocol_custom_formats == {
        "file": "{path}",
        "folder": "{path}",
    }, "The formats should be converted to json"


def test_cli_open_protocol_custom_formats_not_provided() -> None:
    """The custom formats must be provided when the protocol handler is set to custom
    :return:
    """
    args = [__prog__, "--open-protocol-handler", "custom", "playbook1.yml"]

    cli = PlaybookGrapherCLI(args)
    with pytest.raises(AnsibleOptionsError) as exception_info:
        cli.parse()

    assert (
        "you must provide the formats to use with --open-protocol-custom-formats"
        in exception_info.value.message
    )


@pytest.mark.parametrize(
    ("protocol_format", "expected_message"),
    [
        ("invalid_json", "JSONDecodeError"),
        ("{}", "The field 'file' or 'folder' is missing"),
    ],
)
def test_cli_open_protocol_custom_formats_invalid_inputs(
    protocol_format: str,
    expected_message: str,
    capsys: pytest.CaptureFixture,
) -> None:
    """The custom formats must be a valid json data
    :return:
    """
    args = [
        __prog__,
        "--open-protocol-handler",
        "custom",
        "--open-protocol-custom-formats",
        protocol_format,
        "playbook1.yml",
    ]

    cli = PlaybookGrapherCLI(args)
    with pytest.raises(SystemExit):
        cli.parse()

    error_msg = capsys.readouterr().err
    assert expected_message in error_msg


def test_cli_resolve_playbook_path_from_collection():
    """Test resolving the playbook path from a collection

    :return:
    """

    playbooks = ["haidaram.test_collection.test", "second-playbook.yml"]
    args = [__prog__, *playbooks]

    # Since I'm not overriding the paths where the collections are installed, they should in this folder:
    expected_collection_path = Path(
        "~/.ansible/collections/ansible_collections/haidaram/test_collection/playbooks/test.yml"
    ).expanduser()

    cli = PlaybookGrapherCLI(args)
    cli.parse()
    cli.resolve_playbooks_paths()

    assert cli.get_playbook_path(playbooks[0]) == f"{expected_collection_path}"
    assert cli.get_playbook_path(playbooks[1]) == "second-playbook.yml"<|MERGE_RESOLUTION|>--- conflicted
+++ resolved
@@ -9,7 +9,6 @@
 
 
 @pytest.mark.parametrize(
-<<<<<<< HEAD
     ("exclude_roles_option", "expected"),
     [
         (["--"], None),
@@ -57,9 +56,16 @@
         example_dir_path.mkdir(exist_ok=True)
         exclude_roles_option[1] = str(example_dir_path)
 
-    print(exclude_roles_option)
     args = [__prog__, *exclude_roles_option, "playbook.yml"]
-=======
+    
+    cli = PlaybookGrapherCLI(args)
+
+    cli.parse()
+    
+    assert sorted(cli.options.exclude_roles or []) == sorted(expected or [])
+
+    
+@pytest.mark.parametrize(  
     ("only_roles_option", "expected"),
     [(["--"], False), (["--only-roles"], True)],
     ids=["default", "only_roles"],
@@ -71,17 +77,12 @@
     :return:
     """
     args = [__prog__, *only_roles_option, "playbook.yml"]
->>>>>>> d09fd66d
-
-    cli = PlaybookGrapherCLI(args)
-
-    cli.parse()
-
-<<<<<<< HEAD
-    assert sorted(cli.options.exclude_roles or []) == sorted(expected or [])
-=======
+
+    cli = PlaybookGrapherCLI(args)
+
+    cli.parse()
+
     assert cli.options.only_roles == expected
->>>>>>> d09fd66d
 
 
 @pytest.mark.parametrize("help_option", ["-h", "--help"])
